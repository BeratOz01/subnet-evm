// (c) 2023, Ava Labs, Inc. All rights reserved.
// See the file LICENSE for licensing terms.

package warp

import (
	"context"
	"errors"
	"fmt"
	"testing"

	"github.com/ava-labs/avalanchego/ids"
	"github.com/ava-labs/avalanchego/snow"
	"github.com/ava-labs/avalanchego/snow/engine/snowman/block"
	"github.com/ava-labs/avalanchego/snow/validators"
	"github.com/ava-labs/avalanchego/snow/validators/validatorstest"
	agoUtils "github.com/ava-labs/avalanchego/utils"
	"github.com/ava-labs/avalanchego/utils/constants"
	"github.com/ava-labs/avalanchego/utils/crypto/bls"
	"github.com/ava-labs/avalanchego/utils/crypto/bls/signer/localsigner"
	"github.com/ava-labs/avalanchego/utils/set"
	avalancheWarp "github.com/ava-labs/avalanchego/vms/platformvm/warp"
	"github.com/ava-labs/avalanchego/vms/platformvm/warp/payload"
	"github.com/ava-labs/subnet-evm/precompile/precompileconfig"
	"github.com/ava-labs/subnet-evm/precompile/testutils"
	"github.com/ava-labs/subnet-evm/predicate"
	"github.com/ava-labs/subnet-evm/utils"
	"github.com/stretchr/testify/require"
)

const pChainHeight uint64 = 1337

var (
	_ agoUtils.Sortable[*testValidator] = (*testValidator)(nil)

	errTest        = errors.New("non-nil error")
	networkID      = uint32(54321)
	sourceChainID  = ids.GenerateTestID()
	sourceSubnetID = ids.GenerateTestID()

	// valid unsigned warp message used throughout testing
	unsignedMsg *avalancheWarp.UnsignedMessage
	// valid addressed payload
	addressedPayload      *payload.AddressedCall
	addressedPayloadBytes []byte
	// blsSignatures of [unsignedMsg] from each of [testVdrs]
	blsSignatures []*bls.Signature

	numTestVdrs = 10_000
	testVdrs    []*testValidator
	vdrs        map[ids.NodeID]*validators.GetValidatorOutput

	predicateTests = make(map[string]testutils.PredicateTest)
)

func init() {
	testVdrs = make([]*testValidator, 0, numTestVdrs)
	for i := 0; i < numTestVdrs; i++ {
		testVdrs = append(testVdrs, newTestValidator())
	}
	agoUtils.Sort(testVdrs)

	vdrs = map[ids.NodeID]*validators.GetValidatorOutput{
		testVdrs[0].nodeID: {
			NodeID:    testVdrs[0].nodeID,
			PublicKey: testVdrs[0].vdr.PublicKey,
			Weight:    testVdrs[0].vdr.Weight,
		},
		testVdrs[1].nodeID: {
			NodeID:    testVdrs[1].nodeID,
			PublicKey: testVdrs[1].vdr.PublicKey,
			Weight:    testVdrs[1].vdr.Weight,
		},
		testVdrs[2].nodeID: {
			NodeID:    testVdrs[2].nodeID,
			PublicKey: testVdrs[2].vdr.PublicKey,
			Weight:    testVdrs[2].vdr.Weight,
		},
	}

	var err error
	addr := ids.GenerateTestShortID()
	addressedPayload, err = payload.NewAddressedCall(
		addr[:],
		[]byte{1, 2, 3},
	)
	if err != nil {
		panic(err)
	}
	addressedPayloadBytes = addressedPayload.Bytes()
	unsignedMsg, err = avalancheWarp.NewUnsignedMessage(networkID, sourceChainID, addressedPayload.Bytes())
	if err != nil {
		panic(err)
	}

	for _, testVdr := range testVdrs {
<<<<<<< HEAD
		blsSignature := testVdr.sk.Sign(unsignedMsg.Bytes())
=======
		blsSignature, err := testVdr.sk.Sign(unsignedMsg.Bytes())
		if err != nil {
			panic(err)
		}
>>>>>>> 8d13faaa
		blsSignatures = append(blsSignatures, blsSignature)
	}

	initWarpPredicateTests()
}

type testValidator struct {
	nodeID ids.NodeID
	sk     bls.Signer
	vdr    *avalancheWarp.Validator
}

func (v *testValidator) Compare(o *testValidator) int {
	return v.vdr.Compare(o.vdr)
}

func newTestValidator() *testValidator {
<<<<<<< HEAD
	sk, err := bls.NewSigner()
=======
	sk, err := localsigner.New()
>>>>>>> 8d13faaa
	if err != nil {
		panic(err)
	}

	nodeID := ids.GenerateTestNodeID()
	pk := sk.PublicKey()
	return &testValidator{
		nodeID: nodeID,
		sk:     sk,
		vdr: &avalancheWarp.Validator{
			PublicKey:      pk,
			PublicKeyBytes: pk.Serialize(),
			Weight:         3,
			NodeIDs:        []ids.NodeID{nodeID},
		},
	}
}

// createWarpMessage constructs a signed warp message using the global variable [unsignedMsg]
// and the first [numKeys] signatures from [blsSignatures]
func createWarpMessage(numKeys int) *avalancheWarp.Message {
	aggregateSignature, err := bls.AggregateSignatures(blsSignatures[0:numKeys])
	if err != nil {
		panic(err)
	}
	bitSet := set.NewBits()
	for i := 0; i < numKeys; i++ {
		bitSet.Add(i)
	}
	warpSignature := &avalancheWarp.BitSetSignature{
		Signers: bitSet.Bytes(),
	}
	copy(warpSignature.Signature[:], bls.SignatureToBytes(aggregateSignature))
	warpMsg, err := avalancheWarp.NewMessage(unsignedMsg, warpSignature)
	if err != nil {
		panic(err)
	}
	return warpMsg
}

// createPredicate constructs a warp message using createWarpMessage with numKeys signers
// and packs it into predicate encoding.
func createPredicate(numKeys int) []byte {
	warpMsg := createWarpMessage(numKeys)
	predicateBytes := predicate.PackPredicate(warpMsg.Bytes())
	return predicateBytes
}

// validatorRange specifies a range of validators to include from [start, end), a staking weight
// to specify for each validator in that range, and whether or not to include the public key.
type validatorRange struct {
	start     int
	end       int
	weight    uint64
	publicKey bool
}

// createSnowCtx creates a snow.Context instance with a validator state specified by the given validatorRanges
func createSnowCtx(validatorRanges []validatorRange) *snow.Context {
	getValidatorsOutput := make(map[ids.NodeID]*validators.GetValidatorOutput)

	for _, validatorRange := range validatorRanges {
		for i := validatorRange.start; i < validatorRange.end; i++ {
			validatorOutput := &validators.GetValidatorOutput{
				NodeID: testVdrs[i].nodeID,
				Weight: validatorRange.weight,
			}
			if validatorRange.publicKey {
				validatorOutput.PublicKey = testVdrs[i].vdr.PublicKey
			}
			getValidatorsOutput[testVdrs[i].nodeID] = validatorOutput
		}
	}

	snowCtx := utils.TestSnowContext()
	state := &validatorstest.State{
		GetSubnetIDF: func(ctx context.Context, chainID ids.ID) (ids.ID, error) {
			return sourceSubnetID, nil
		},
		GetValidatorSetF: func(ctx context.Context, height uint64, subnetID ids.ID) (map[ids.NodeID]*validators.GetValidatorOutput, error) {
			return getValidatorsOutput, nil
		},
	}
	snowCtx.ValidatorState = state
	snowCtx.NetworkID = networkID
	return snowCtx
}

func createValidPredicateTest(snowCtx *snow.Context, numKeys uint64, predicateBytes []byte) testutils.PredicateTest {
	return testutils.PredicateTest{
		Config: NewDefaultConfig(utils.NewUint64(0)),
		PredicateContext: &precompileconfig.PredicateContext{
			SnowCtx: snowCtx,
			ProposerVMBlockCtx: &block.Context{
				PChainHeight: 1,
			},
		},
		PredicateBytes: predicateBytes,
		Gas:            GasCostPerSignatureVerification + uint64(len(predicateBytes))*GasCostPerWarpMessageBytes + numKeys*GasCostPerWarpSigner,
		GasErr:         nil,
		ExpectedErr:    nil,
	}
}

func TestWarpMessageFromPrimaryNetwork(t *testing.T) {
	for _, requirePrimaryNetworkSigners := range []bool{true, false} {
		testWarpMessageFromPrimaryNetwork(t, requirePrimaryNetworkSigners)
	}
}

func testWarpMessageFromPrimaryNetwork(t *testing.T, requirePrimaryNetworkSigners bool) {
	require := require.New(t)
	numKeys := 10
	cChainID := ids.GenerateTestID()
	addressedCall, err := payload.NewAddressedCall(agoUtils.RandomBytes(20), agoUtils.RandomBytes(100))
	require.NoError(err)
	unsignedMsg, err := avalancheWarp.NewUnsignedMessage(networkID, cChainID, addressedCall.Bytes())
	require.NoError(err)

	getValidatorsOutput := make(map[ids.NodeID]*validators.GetValidatorOutput)
	blsSignatures := make([]*bls.Signature, 0, numKeys)
	for i := 0; i < numKeys; i++ {
		sig, err := testVdrs[i].sk.Sign(unsignedMsg.Bytes())
		require.NoError(err)

		validatorOutput := &validators.GetValidatorOutput{
			NodeID:    testVdrs[i].nodeID,
			Weight:    20,
			PublicKey: testVdrs[i].vdr.PublicKey,
		}
		getValidatorsOutput[testVdrs[i].nodeID] = validatorOutput
<<<<<<< HEAD
		blsSignatures = append(blsSignatures, testVdrs[i].sk.Sign(unsignedMsg.Bytes()))
=======
		blsSignatures = append(blsSignatures, sig)
>>>>>>> 8d13faaa
	}
	aggregateSignature, err := bls.AggregateSignatures(blsSignatures)
	require.NoError(err)
	bitSet := set.NewBits()
	for i := 0; i < numKeys; i++ {
		bitSet.Add(i)
	}
	warpSignature := &avalancheWarp.BitSetSignature{
		Signers: bitSet.Bytes(),
	}
	copy(warpSignature.Signature[:], bls.SignatureToBytes(aggregateSignature))
	warpMsg, err := avalancheWarp.NewMessage(unsignedMsg, warpSignature)
	require.NoError(err)

	predicateBytes := predicate.PackPredicate(warpMsg.Bytes())

	snowCtx := utils.TestSnowContext()
	snowCtx.SubnetID = ids.GenerateTestID()
	snowCtx.ChainID = ids.GenerateTestID()
	snowCtx.CChainID = cChainID
	snowCtx.NetworkID = networkID
	snowCtx.ValidatorState = &validatorstest.State{
		GetSubnetIDF: func(ctx context.Context, chainID ids.ID) (ids.ID, error) {
			require.Equal(chainID, cChainID)
			return constants.PrimaryNetworkID, nil // Return Primary Network SubnetID
		},
		GetValidatorSetF: func(ctx context.Context, height uint64, subnetID ids.ID) (map[ids.NodeID]*validators.GetValidatorOutput, error) {
			expectedSubnetID := snowCtx.SubnetID
			if requirePrimaryNetworkSigners {
				expectedSubnetID = constants.PrimaryNetworkID
			}
			require.Equal(expectedSubnetID, subnetID)
			return getValidatorsOutput, nil
		},
	}

	test := testutils.PredicateTest{
		Config: NewConfig(utils.NewUint64(0), 0, requirePrimaryNetworkSigners),
		PredicateContext: &precompileconfig.PredicateContext{
			SnowCtx: snowCtx,
			ProposerVMBlockCtx: &block.Context{
				PChainHeight: 1,
			},
		},
		PredicateBytes: predicateBytes,
		Gas:            GasCostPerSignatureVerification + uint64(len(predicateBytes))*GasCostPerWarpMessageBytes + uint64(numKeys)*GasCostPerWarpSigner,
		GasErr:         nil,
		ExpectedErr:    nil,
	}

	test.Run(t)
}

func TestInvalidPredicatePacking(t *testing.T) {
	numKeys := 1
	snowCtx := createSnowCtx([]validatorRange{
		{
			start:     0,
			end:       numKeys,
			weight:    20,
			publicKey: true,
		},
	})
	predicateBytes := createPredicate(numKeys)
	predicateBytes = append(predicateBytes, byte(0x01)) // Invalidate the predicate byte packing

	test := testutils.PredicateTest{
		Config: NewDefaultConfig(utils.NewUint64(0)),
		PredicateContext: &precompileconfig.PredicateContext{
			SnowCtx: snowCtx,
			ProposerVMBlockCtx: &block.Context{
				PChainHeight: 1,
			},
		},
		PredicateBytes: predicateBytes,
		Gas:            GasCostPerSignatureVerification + uint64(len(predicateBytes))*GasCostPerWarpMessageBytes + uint64(numKeys)*GasCostPerWarpSigner,
		GasErr:         errInvalidPredicateBytes,
	}

	test.Run(t)
}

func TestInvalidWarpMessage(t *testing.T) {
	numKeys := 1
	snowCtx := createSnowCtx([]validatorRange{
		{
			start:     0,
			end:       numKeys,
			weight:    20,
			publicKey: true,
		},
	})
	warpMsg := createWarpMessage(1)
	warpMsgBytes := warpMsg.Bytes()
	warpMsgBytes = append(warpMsgBytes, byte(0x01)) // Invalidate warp message packing
	predicateBytes := predicate.PackPredicate(warpMsgBytes)

	test := testutils.PredicateTest{
		Config: NewDefaultConfig(utils.NewUint64(0)),
		PredicateContext: &precompileconfig.PredicateContext{
			SnowCtx: snowCtx,
			ProposerVMBlockCtx: &block.Context{
				PChainHeight: 1,
			},
		},
		PredicateBytes: predicateBytes,
		Gas:            GasCostPerSignatureVerification + uint64(len(predicateBytes))*GasCostPerWarpMessageBytes + uint64(numKeys)*GasCostPerWarpSigner,
		GasErr:         errInvalidWarpMsg,
	}

	test.Run(t)
}

func TestInvalidAddressedPayload(t *testing.T) {
	numKeys := 1
	snowCtx := createSnowCtx([]validatorRange{
		{
			start:     0,
			end:       numKeys,
			weight:    20,
			publicKey: true,
		},
	})
	aggregateSignature, err := bls.AggregateSignatures(blsSignatures[0:numKeys])
	require.NoError(t, err)
	bitSet := set.NewBits()
	for i := 0; i < numKeys; i++ {
		bitSet.Add(i)
	}
	warpSignature := &avalancheWarp.BitSetSignature{
		Signers: bitSet.Bytes(),
	}
	copy(warpSignature.Signature[:], bls.SignatureToBytes(aggregateSignature))
	// Create an unsigned message with an invalid addressed payload
	unsignedMsg, err := avalancheWarp.NewUnsignedMessage(networkID, sourceChainID, []byte{1, 2, 3})
	require.NoError(t, err)
	warpMsg, err := avalancheWarp.NewMessage(unsignedMsg, warpSignature)
	require.NoError(t, err)
	warpMsgBytes := warpMsg.Bytes()
	predicateBytes := predicate.PackPredicate(warpMsgBytes)

	test := testutils.PredicateTest{
		Config: NewDefaultConfig(utils.NewUint64(0)),
		PredicateContext: &precompileconfig.PredicateContext{
			SnowCtx: snowCtx,
			ProposerVMBlockCtx: &block.Context{
				PChainHeight: 1,
			},
		},
		PredicateBytes: predicateBytes,
		Gas:            GasCostPerSignatureVerification + uint64(len(predicateBytes))*GasCostPerWarpMessageBytes + uint64(numKeys)*GasCostPerWarpSigner,
		GasErr:         errInvalidWarpMsgPayload,
	}

	test.Run(t)
}

func TestInvalidBitSet(t *testing.T) {
	addressedCall, err := payload.NewAddressedCall(agoUtils.RandomBytes(20), agoUtils.RandomBytes(100))
	require.NoError(t, err)
	unsignedMsg, err := avalancheWarp.NewUnsignedMessage(
		networkID,
		sourceChainID,
		addressedCall.Bytes(),
	)
	require.NoError(t, err)

	msg, err := avalancheWarp.NewMessage(
		unsignedMsg,
		&avalancheWarp.BitSetSignature{
			Signers:   make([]byte, 1),
			Signature: [bls.SignatureLen]byte{},
		},
	)
	require.NoError(t, err)

	numKeys := 1
	snowCtx := createSnowCtx([]validatorRange{
		{
			start:     0,
			end:       numKeys,
			weight:    20,
			publicKey: true,
		},
	})
	predicateBytes := predicate.PackPredicate(msg.Bytes())
	test := testutils.PredicateTest{
		Config: NewDefaultConfig(utils.NewUint64(0)),
		PredicateContext: &precompileconfig.PredicateContext{
			SnowCtx: snowCtx,
			ProposerVMBlockCtx: &block.Context{
				PChainHeight: 1,
			},
		},
		PredicateBytes: predicateBytes,
		Gas:            GasCostPerSignatureVerification + uint64(len(predicateBytes))*GasCostPerWarpMessageBytes + uint64(numKeys)*GasCostPerWarpSigner,
		GasErr:         errCannotGetNumSigners,
	}

	test.Run(t)
}

func TestWarpSignatureWeightsDefaultQuorumNumerator(t *testing.T) {
	snowCtx := createSnowCtx([]validatorRange{
		{
			start:     0,
			end:       100,
			weight:    20,
			publicKey: true,
		},
	})

	tests := make(map[string]testutils.PredicateTest)
	for _, numSigners := range []int{
		1,
		int(WarpDefaultQuorumNumerator) - 1,
		int(WarpDefaultQuorumNumerator),
		int(WarpDefaultQuorumNumerator) + 1,
		int(WarpQuorumDenominator) - 1,
		int(WarpQuorumDenominator),
		int(WarpQuorumDenominator) + 1,
	} {
		predicateBytes := createPredicate(numSigners)
		// The predicate is valid iff the number of signers is >= the required numerator and does not exceed the denominator.
		var expectedErr error
		if numSigners >= int(WarpDefaultQuorumNumerator) && numSigners <= int(WarpQuorumDenominator) {
			expectedErr = nil
		} else {
			expectedErr = errFailedVerification
		}

		tests[fmt.Sprintf("default quorum %d signature(s)", numSigners)] = testutils.PredicateTest{
			Config: NewDefaultConfig(utils.NewUint64(0)),
			PredicateContext: &precompileconfig.PredicateContext{
				SnowCtx: snowCtx,
				ProposerVMBlockCtx: &block.Context{
					PChainHeight: 1,
				},
			},
			PredicateBytes: predicateBytes,
			Gas:            GasCostPerSignatureVerification + uint64(len(predicateBytes))*GasCostPerWarpMessageBytes + uint64(numSigners)*GasCostPerWarpSigner,
			GasErr:         nil,
			ExpectedErr:    expectedErr,
		}
	}
	testutils.RunPredicateTests(t, tests)
}

// multiple messages all correct, multiple messages all incorrect, mixed bag
func TestWarpMultiplePredicates(t *testing.T) {
	snowCtx := createSnowCtx([]validatorRange{
		{
			start:     0,
			end:       100,
			weight:    20,
			publicKey: true,
		},
	})

	tests := make(map[string]testutils.PredicateTest)
	for _, validMessageIndices := range [][]bool{
		{},
		{true, false},
		{false, true},
		{false, false},
		{true, true},
	} {
		var (
			numSigners            = int(WarpQuorumDenominator)
			invalidPredicateBytes = createPredicate(1)
			validPredicateBytes   = createPredicate(numSigners)
		)

		for _, valid := range validMessageIndices {
			var (
				predicate   []byte
				expectedGas uint64
				expectedErr error
			)
			if valid {
				predicate = validPredicateBytes
				expectedGas = GasCostPerSignatureVerification + uint64(len(validPredicateBytes))*GasCostPerWarpMessageBytes + uint64(numSigners)*GasCostPerWarpSigner
				expectedErr = nil
			} else {
				expectedGas = GasCostPerSignatureVerification + uint64(len(invalidPredicateBytes))*GasCostPerWarpMessageBytes + uint64(1)*GasCostPerWarpSigner
				predicate = invalidPredicateBytes
				expectedErr = errFailedVerification
			}

			tests[fmt.Sprintf("multiple predicates %v", validMessageIndices)] = testutils.PredicateTest{
				Config: NewDefaultConfig(utils.NewUint64(0)),
				PredicateContext: &precompileconfig.PredicateContext{
					SnowCtx: snowCtx,
					ProposerVMBlockCtx: &block.Context{
						PChainHeight: 1,
					},
				},
				PredicateBytes: predicate,
				Gas:            expectedGas,
				GasErr:         nil,
				ExpectedErr:    expectedErr,
			}
		}
	}
	testutils.RunPredicateTests(t, tests)
}

func TestWarpSignatureWeightsNonDefaultQuorumNumerator(t *testing.T) {
	snowCtx := createSnowCtx([]validatorRange{
		{
			start:     0,
			end:       100,
			weight:    20,
			publicKey: true,
		},
	})

	tests := make(map[string]testutils.PredicateTest)
	nonDefaultQuorumNumerator := 50
	// Ensure this test fails if the DefaultQuroumNumerator is changed to an unexpected value during development
	require.NotEqual(t, nonDefaultQuorumNumerator, int(WarpDefaultQuorumNumerator))
	// Add cases with default quorum
	for _, numSigners := range []int{nonDefaultQuorumNumerator, nonDefaultQuorumNumerator + 1, 99, 100, 101} {
		predicateBytes := createPredicate(numSigners)
		// The predicate is valid iff the number of signers is >= the required numerator and does not exceed the denominator.
		var expectedErr error
		if numSigners >= nonDefaultQuorumNumerator && numSigners <= int(WarpQuorumDenominator) {
			expectedErr = nil
		} else {
			expectedErr = errFailedVerification
		}

		name := fmt.Sprintf("non-default quorum %d signature(s)", numSigners)
		tests[name] = testutils.PredicateTest{
			Config: NewConfig(utils.NewUint64(0), uint64(nonDefaultQuorumNumerator), false),
			PredicateContext: &precompileconfig.PredicateContext{
				SnowCtx: snowCtx,
				ProposerVMBlockCtx: &block.Context{
					PChainHeight: 1,
				},
			},
			PredicateBytes: predicateBytes,
			Gas:            GasCostPerSignatureVerification + uint64(len(predicateBytes))*GasCostPerWarpMessageBytes + uint64(numSigners)*GasCostPerWarpSigner,
			GasErr:         nil,
			ExpectedErr:    expectedErr,
		}
	}

	testutils.RunPredicateTests(t, tests)
}

func initWarpPredicateTests() {
	for _, totalNodes := range []int{10, 100, 1_000, 10_000} {
		testName := fmt.Sprintf("%d signers/%d validators", totalNodes, totalNodes)

		predicateBytes := createPredicate(totalNodes)
		snowCtx := createSnowCtx([]validatorRange{
			{
				start:     0,
				end:       totalNodes,
				weight:    20,
				publicKey: true,
			},
		})
		predicateTests[testName] = createValidPredicateTest(snowCtx, uint64(totalNodes), predicateBytes)
	}

	numSigners := 10
	for _, totalNodes := range []int{100, 1_000, 10_000} {
		testName := fmt.Sprintf("%d signers (heavily weighted)/%d validators", numSigners, totalNodes)

		predicateBytes := createPredicate(numSigners)
		snowCtx := createSnowCtx([]validatorRange{
			{
				start:     0,
				end:       numSigners,
				weight:    10_000_000,
				publicKey: true,
			},
			{
				start:     numSigners,
				end:       totalNodes,
				weight:    20,
				publicKey: true,
			},
		})
		predicateTests[testName] = createValidPredicateTest(snowCtx, uint64(numSigners), predicateBytes)
	}

	for _, totalNodes := range []int{100, 1_000, 10_000} {
		testName := fmt.Sprintf("%d signers (heavily weighted)/%d validators (non-signers without registered PublicKey)", numSigners, totalNodes)

		predicateBytes := createPredicate(numSigners)
		snowCtx := createSnowCtx([]validatorRange{
			{
				start:     0,
				end:       numSigners,
				weight:    10_000_000,
				publicKey: true,
			},
			{
				start:     numSigners,
				end:       totalNodes,
				weight:    20,
				publicKey: false,
			},
		})
		predicateTests[testName] = createValidPredicateTest(snowCtx, uint64(numSigners), predicateBytes)
	}

	for _, totalNodes := range []int{100, 1_000, 10_000} {
		testName := fmt.Sprintf("%d validators w/ %d signers/repeated PublicKeys", totalNodes, numSigners)

		predicateBytes := createPredicate(numSigners)
		getValidatorsOutput := make(map[ids.NodeID]*validators.GetValidatorOutput, totalNodes)
		for i := 0; i < totalNodes; i++ {
			getValidatorsOutput[testVdrs[i].nodeID] = &validators.GetValidatorOutput{
				NodeID:    testVdrs[i].nodeID,
				Weight:    20,
				PublicKey: testVdrs[i%numSigners].vdr.PublicKey,
			}
		}

		snowCtx := utils.TestSnowContext()
		snowCtx.NetworkID = networkID
		state := &validatorstest.State{
			GetSubnetIDF: func(ctx context.Context, chainID ids.ID) (ids.ID, error) {
				return sourceSubnetID, nil
			},
			GetValidatorSetF: func(ctx context.Context, height uint64, subnetID ids.ID) (map[ids.NodeID]*validators.GetValidatorOutput, error) {
				return getValidatorsOutput, nil
			},
		}
		snowCtx.ValidatorState = state

		predicateTests[testName] = createValidPredicateTest(snowCtx, uint64(numSigners), predicateBytes)
	}
}

func TestWarpPredicate(t *testing.T) {
	testutils.RunPredicateTests(t, predicateTests)
}

func BenchmarkWarpPredicate(b *testing.B) {
	testutils.RunPredicateBenchmarks(b, predicateTests)
}<|MERGE_RESOLUTION|>--- conflicted
+++ resolved
@@ -94,14 +94,10 @@
 	}
 
 	for _, testVdr := range testVdrs {
-<<<<<<< HEAD
-		blsSignature := testVdr.sk.Sign(unsignedMsg.Bytes())
-=======
 		blsSignature, err := testVdr.sk.Sign(unsignedMsg.Bytes())
 		if err != nil {
 			panic(err)
 		}
->>>>>>> 8d13faaa
 		blsSignatures = append(blsSignatures, blsSignature)
 	}
 
@@ -119,11 +115,7 @@
 }
 
 func newTestValidator() *testValidator {
-<<<<<<< HEAD
-	sk, err := bls.NewSigner()
-=======
 	sk, err := localsigner.New()
->>>>>>> 8d13faaa
 	if err != nil {
 		panic(err)
 	}
@@ -255,11 +247,7 @@
 			PublicKey: testVdrs[i].vdr.PublicKey,
 		}
 		getValidatorsOutput[testVdrs[i].nodeID] = validatorOutput
-<<<<<<< HEAD
-		blsSignatures = append(blsSignatures, testVdrs[i].sk.Sign(unsignedMsg.Bytes()))
-=======
 		blsSignatures = append(blsSignatures, sig)
->>>>>>> 8d13faaa
 	}
 	aggregateSignature, err := bls.AggregateSignatures(blsSignatures)
 	require.NoError(err)
