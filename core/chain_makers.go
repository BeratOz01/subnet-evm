--- conflicted
+++ resolved
@@ -42,13 +42,7 @@
 	"github.com/ava-labs/subnet-evm/core/state"
 	"github.com/ava-labs/subnet-evm/core/types"
 	"github.com/ava-labs/subnet-evm/params"
-<<<<<<< HEAD
-=======
 	"github.com/ava-labs/subnet-evm/plugin/evm/header"
-	"github.com/ava-labs/subnet-evm/triedb"
-	"github.com/ethereum/go-ethereum/common"
-	"github.com/ethereum/go-ethereum/ethdb"
->>>>>>> 8d13faaa
 	"github.com/holiman/uint256"
 )
 
@@ -385,11 +379,12 @@
 	if err != nil {
 		panic(err)
 	}
-	gasLimit, err := header.GasLimit(cm.config, feeConfig, parent.Header(), time)
+	config := params.GetExtra(cm.config)
+	gasLimit, err := header.GasLimit(config, feeConfig, parent.Header(), time)
 	if err != nil {
 		panic(err)
 	}
-	baseFee, err := header.BaseFee(cm.config, feeConfig, parent.Header(), time)
+	baseFee, err := header.BaseFee(config, feeConfig, parent.Header(), time)
 	if err != nil {
 		panic(err)
 	}
@@ -404,14 +399,6 @@
 		Time:       time,
 		BaseFee:    baseFee,
 	}
-<<<<<<< HEAD
-	if params.GetExtra(cm.config).IsSubnetEVM(time) {
-		feeConfig, _, err := cm.GetFeeConfigAt(parent.Header())
-		if err != nil {
-			panic(err)
-		}
-=======
->>>>>>> 8d13faaa
 
 	if cm.config.IsCancun(header.Number, header.Time) {
 		var (
