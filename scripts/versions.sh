#!/usr/bin/env bash

# Ignore warnings about variables appearing unused since this file is not the consumer of the variables it defines.
# shellcheck disable=SC2034

# Don't export them as they're used in the context of other calls
<<<<<<< HEAD
AVALANCHE_VERSION=${AVALANCHE_VERSION:-'2fb6d3f6'}
=======

if [[ -z ${AVALANCHE_VERSION:-} ]]; then
  # Get module details from go.mod
  MODULE_DETAILS="$(go list -m "github.com/ava-labs/avalanchego" 2>/dev/null)"

  # Extract the version part
  AVALANCHE_VERSION="$(echo "${MODULE_DETAILS}" | awk '{print $2}')"

  # Check if the version matches the pattern where the last part is the module hash
  # v*YYYYMMDDHHMMSS-abcdef123456
  #
  # If not, the value is assumed to represent a tag
  if [[ "${AVALANCHE_VERSION}" =~ ^v.*[0-9]{14}-[0-9a-f]{12}$ ]]; then
    # Extract module hash from version
    MODULE_HASH="$(echo "${AVALANCHE_VERSION}" | cut -d'-' -f3)"

    # The first 8 chars of the hash is used as the tag of avalanchego images
    AVALANCHE_VERSION="${MODULE_HASH::8}"
  fi
fi

>>>>>>> 8d13faaa
GINKGO_VERSION=${GINKGO_VERSION:-'v2.2.0'}<|MERGE_RESOLUTION|>--- conflicted
+++ resolved
@@ -4,9 +4,6 @@
 # shellcheck disable=SC2034
 
 # Don't export them as they're used in the context of other calls
-<<<<<<< HEAD
-AVALANCHE_VERSION=${AVALANCHE_VERSION:-'2fb6d3f6'}
-=======
 
 if [[ -z ${AVALANCHE_VERSION:-} ]]; then
   # Get module details from go.mod
@@ -21,12 +18,11 @@
   # If not, the value is assumed to represent a tag
   if [[ "${AVALANCHE_VERSION}" =~ ^v.*[0-9]{14}-[0-9a-f]{12}$ ]]; then
     # Extract module hash from version
-    MODULE_HASH="$(echo "${AVALANCHE_VERSION}" | cut -d'-' -f3)"
+    MODULE_HASH="$(echo "${AVALANCHE_VERSION}" | grep -Eo '[0-9a-f]{12}$')"
 
     # The first 8 chars of the hash is used as the tag of avalanchego images
     AVALANCHE_VERSION="${MODULE_HASH::8}"
   fi
 fi
 
->>>>>>> 8d13faaa
 GINKGO_VERSION=${GINKGO_VERSION:-'v2.2.0'}