// (c) 2019-2021, Ava Labs, Inc. All rights reserved.
// See the file LICENSE for licensing terms.

package message

import (
	"context"

<<<<<<< HEAD
	"github.com/ava-labs/libevm/log"

=======
>>>>>>> 8d13faaa
	"github.com/ava-labs/avalanchego/ids"
)

var (
	_ RequestHandler = NoopRequestHandler{}
)

// RequestHandler interface handles incoming requests from peers
// Must have methods in format of handleType(context.Context, ids.NodeID, uint32, request Type) error
// so that the Request object of relevant Type can invoke its respective handle method
// on this struct.
// Also see GossipHandler for implementation style.
type RequestHandler interface {
	HandleStateTrieLeafsRequest(ctx context.Context, nodeID ids.NodeID, requestID uint32, leafsRequest LeafsRequest) ([]byte, error)
	HandleBlockRequest(ctx context.Context, nodeID ids.NodeID, requestID uint32, request BlockRequest) ([]byte, error)
	HandleCodeRequest(ctx context.Context, nodeID ids.NodeID, requestID uint32, codeRequest CodeRequest) ([]byte, error)
	HandleMessageSignatureRequest(ctx context.Context, nodeID ids.NodeID, requestID uint32, signatureRequest MessageSignatureRequest) ([]byte, error)
	HandleBlockSignatureRequest(ctx context.Context, nodeID ids.NodeID, requestID uint32, signatureRequest BlockSignatureRequest) ([]byte, error)
}

// ResponseHandler handles response for a sent request
// Only one of OnResponse or OnFailure is called for a given requestID, not both
type ResponseHandler interface {
	// OnResponse is invoked when the peer responded to a request
	OnResponse(response []byte) error
	// OnFailure is invoked when there was a failure in processing a request
	OnFailure() error
}

type NoopRequestHandler struct{}

func (NoopRequestHandler) HandleStateTrieLeafsRequest(ctx context.Context, nodeID ids.NodeID, requestID uint32, leafsRequest LeafsRequest) ([]byte, error) {
	return nil, nil
}

func (NoopRequestHandler) HandleBlockRequest(ctx context.Context, nodeID ids.NodeID, requestID uint32, request BlockRequest) ([]byte, error) {
	return nil, nil
}

func (NoopRequestHandler) HandleCodeRequest(ctx context.Context, nodeID ids.NodeID, requestID uint32, codeRequest CodeRequest) ([]byte, error) {
	return nil, nil
}

func (NoopRequestHandler) HandleMessageSignatureRequest(ctx context.Context, nodeID ids.NodeID, requestID uint32, signatureRequest MessageSignatureRequest) ([]byte, error) {
	return nil, nil
}

func (NoopRequestHandler) HandleBlockSignatureRequest(ctx context.Context, nodeID ids.NodeID, requestID uint32, signatureRequest BlockSignatureRequest) ([]byte, error) {
	return nil, nil
}<|MERGE_RESOLUTION|>--- conflicted
+++ resolved
@@ -6,11 +6,6 @@
 import (
 	"context"
 
-<<<<<<< HEAD
-	"github.com/ava-labs/libevm/log"
-
-=======
->>>>>>> 8d13faaa
 	"github.com/ava-labs/avalanchego/ids"
 )
 
