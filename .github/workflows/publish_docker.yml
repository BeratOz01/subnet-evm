--- conflicted
+++ resolved
@@ -31,16 +31,9 @@
         env:
           DOCKER_USERNAME: ${{ secrets.DOCKER_USERNAME }}
           DOCKER_PASS: ${{ secrets.DOCKER_PASS }}
-<<<<<<< HEAD
-          DOCKER_REPO: "avaplatform/subnet-evm"
-          VM_ID: ${{ inputs.vm_id }}
-          PUBLISH: 1
-          PLATFORMS: "linux/amd64,linux/arm64"
-=======
           IMAGE_NAME: "avaplatform/subnet-evm"
           VM_ID: ${{ inputs.vm_id }}
           PUBLISH: 1
           PLATFORMS: "linux/amd64,linux/arm64"
           AVALANCHE_VERSION: ${{ inputs.avalanche_version }}
->>>>>>> 8d13faaa
         run: scripts/build_docker_image.sh